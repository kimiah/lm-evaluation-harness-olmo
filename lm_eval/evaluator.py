import random
import itertools
import json
import collections
import sys

import torch

import numpy as np

import lm_eval.api
import lm_eval.tasks
import lm_eval.models
import lm_eval.api.metrics
import lm_eval.api.registry

from lm_eval.utils import (
    positional_deprecated,
    run_task_tests,
    make_table,
    create_iterator,
    get_git_commit_hash,
    simple_parse_args_string,
    eval_logger,
)


@positional_deprecated
def simple_evaluate(
    model,
    model_args=None,
    tasks=[],
    num_fewshot=None,
    batch_size=None,
    max_batch_size=None,
    device=None,
    use_cache=None,
    limit=None,
    bootstrap_iters: int = 100000,
    check_integrity: bool = False,
    decontamination_ngrams_path=None,
    write_out: bool = False,
    log_samples: bool = True,
    gen_kwargs: str = None,
):
    """Instantiate and evaluate a model on a list of tasks.

    :param model: Union[str, LM]
        Name of model or LM object, see lm_eval.models.get_model
    :param model_args: Optional[str]
        String arguments for each model class, see LM.create_from_arg_string.
        Ignored if `model` argument is a LM object.
    :param tasks: list[Union[str, Task]]
        List of task names or Task objects. Task objects will be taken to have name task.EVAL_HARNESS_NAME if defined and type(task).__name__ otherwise.
    :param num_fewshot: int
        Number of examples in few-shot context
    :param batch_size: int or str, optional
        Batch size for model
    :param max_batch_size: int, optional
        Maximal batch size to try with automatic batch size detection
    :param device: str, optional
        PyTorch device (e.g. "cpu" or "cuda:0") for running models
    :param use_cache: str, optional
        A path to a sqlite db file for caching model responses. `None` if not caching.
    :param limit: int or float, optional
        Limit the number of examples per task (only use this for testing), If <1, limit is a percentage of the total number of examples.
    :param bootstrap_iters:
        Number of iterations for bootstrap statistics
    :param check_integrity: bool
        Whether to run the relevant part of the test suite for the tasks
    :param write_out: bool
        If True, write out an example document and model input for checking task integrity
    :param log_samples: bool
        If True, write out all model outputs and documents for per-sample measurement and post-hoc analysis
    :param gen_kwargs: str
        String arguments for model generation
        Ignored for all tasks with loglikelihood output_type
    :return
        Dictionary of results
    """
    random.seed(0)
    np.random.seed(1234)
    torch.manual_seed(
        1234
    )  # TODO: this may affect training runs that are run with evaluation mid-run.

    assert (
        tasks != []
    ), "No tasks specified, or no tasks found. Please verify the task names."

    if gen_kwargs is not None:
        gen_kwargs = simple_parse_args_string(gen_kwargs)
        eval_logger.warning(
            f"generation_kwargs specified through cli, these settings will be used over set parameters in yaml tasks."
        )
        if gen_kwargs == "":
            gen_kwargs = None

    if isinstance(model, str):
        if model_args is None:
            model_args = ""
        lm = lm_eval.api.registry.get_model(model).create_from_arg_string(
            model_args,
            {
                "batch_size": batch_size,
                "max_batch_size": max_batch_size,
                "device": device,
            },
        )
    else:
        assert isinstance(model, lm_eval.api.model.LM)
        lm = model

    if use_cache is not None:
        print(f"Using cache at {use_cache + '_rank' + str(lm.rank) + '.db'}")
        lm = lm_eval.api.model.CachingLM(
            lm,
            use_cache
            # each rank receives a different cache db.
            # necessary to avoid multiple writes to cache at once
            + "_rank" + str(lm.rank) + ".db",
        )

    task_dict = lm_eval.tasks.get_task_dict(tasks)
    for task_name in task_dict.keys():
        task_obj = task_dict[task_name]
        if type(task_obj) == tuple:
            group, task_obj = task_obj
            if task_obj is None:
                continue

        config = task_obj._config
        if config["output_type"] == "generate_until" and gen_kwargs is not None:
            config["generation_kwargs"].update(gen_kwargs)

        if num_fewshot is not None:
            if config["num_fewshot"] == 0:
                eval_logger.info(
                    f"num_fewshot has been set to 0 for {task_name} in its config. Manual configuration will be ignored."
                )
            elif config["num_fewshot"] > 0:
                default_num_fewshot = config["num_fewshot"]
                eval_logger.warning(
                    f"Overwriting default num_fewshot of {task_name} from {default_num_fewshot} to {num_fewshot}"
                )

                task_obj._config["num_fewshot"] = num_fewshot

    if check_integrity:
        run_task_tests(task_list=tasks)

    results = evaluate(
        lm=lm,
        task_dict=task_dict,
        limit=limit,
        bootstrap_iters=bootstrap_iters,
        decontamination_ngrams_path=decontamination_ngrams_path,
        write_out=write_out,
        log_samples=log_samples,
    )

    if lm.rank == 0:
        # add info about the model and few shot config
        results["config"] = {
            "model": model
            if isinstance(model, str)
            else model.model.config._name_or_path,
            "model_args": model_args,
            "batch_size": batch_size,
            "batch_sizes": list(lm.batch_sizes.values())
            if hasattr(lm, "batch_sizes")
            else [],
            "device": device,
            "use_cache": use_cache,
            "limit": limit,
            "bootstrap_iters": bootstrap_iters,
            "gen_kwargs": gen_kwargs,
        }
        results["git_hash"] = get_git_commit_hash()
        return results
    else:
        return None


decontaminate_suffix = "_decontaminate"


@positional_deprecated
def evaluate(
    lm,
    task_dict,
    limit=None,
    bootstrap_iters: int = 100000,
    decontamination_ngrams_path=None,
    write_out: bool = False,
    log_samples: bool = True,
):
    """Instantiate and evaluate a model on a list of tasks.

    :param lm: obj
        Language Model
    :param task_dict: dict[str, Task]
        Dictionary of tasks. Tasks will be taken to have name type(task).config.task .
    :param limit: int, optional
        Limit the number of examples per task (only use this for testing)
    :param bootstrap_iters:
        Number of iterations for bootstrap statistics
    :param write_out: bool
        If True, write out an example document and model input for checking task integrity
    :param log_samples: bool
        If True, write out all model outputs and documents for per-sample measurement and post-hoc analysis
    :return
        Dictionary of results
    """

    # decontaminate = decontamination_ngrams_path is not None

    # stores the final result for each task, for each metric/filter pair.
    results = collections.defaultdict(dict)
    # Tracks each task's version.
    versions = collections.defaultdict(dict)
    # Tracks the YAML configs of all chosen tasks.
    configs = collections.defaultdict(dict)
    # logs info about each document evaluated.
    samples = collections.defaultdict(list)
    # tracks all Instances/requests a model must generate output on.
    requests = collections.defaultdict(list)
    # Aggregated task scores presented with groups
    results_agg = collections.defaultdict(dict)
    # Aggregated groups scores only
    groups_agg = collections.defaultdict(dict)
    # stores the amount to pad out reqs per req. type so that
    # number of fwd passes per distributed rank is equal
    padding_requests = collections.defaultdict(int)
    # store the hierarchy to do proper ordering
    task_hierarchy = collections.defaultdict(list)
    # store the ordering of tasks and groups
    task_order = collections.defaultdict(int)
    task_group_alias = collections.defaultdict(dict)
    # store num-fewshot value per task
    num_fewshot = collections.defaultdict(int)

    # get lists of each type of request
    for task_name, task in task_dict.items():
        if type(task) == tuple:
            group_name, task = task
            task_hierarchy[group_name].append(task_name)
            versions[group_name] = "N/A"

        else:
            group_name = None
            task_hierarchy[task_name] = []

        if task is None:
            continue

        versions[task_name] = task.VERSION
        configs[task_name] = dict(task.dump_config())

        if "num_fewshot" in configs[task_name]:
            n_shot = configs[task_name]["num_fewshot"]
        else:
            n_shot = -1
        num_fewshot[task_name] = n_shot

        if "task_alias" in configs[task_name]:
            task_group_alias[task_name] = configs[task_name]["task_alias"]

        if (
            ("group_alias" in configs[task_name])
            and (group_name not in task_group_alias)
            and (group_name is not None)
        ):
            task_group_alias[group_name] = configs[task_name]["group_alias"]

        if limit is not None:
            if task.has_test_docs():
                task_docs = task.test_docs()
            elif task.has_validation_docs():
                task_docs = task.validation_docs()
            else:
                raise RuntimeError("Task has neither test_docs nor validation_docs")
            limit = int(len(task_docs) * limit) if limit < 1.0 else int(limit)

        task.build_all_requests(limit=limit, rank=lm.rank, world_size=lm.world_size)

        eval_logger.debug(
            f"Task: {task_name}; number of requests on this rank: {len(task.instances)}"
        )

        if write_out:
            for inst in task.instances:
                # print the prompt for the first few documents
                if inst.doc_id < 1:
                    eval_logger.info(
                        f"Task: {task_name}; document {inst.doc_id}; context prompt (starting on next line):\
\n{inst.args[0]}\n(end of prompt on previous line)\ntarget string or answer choice index (starting on next line):\n{task.doc_to_target(inst.doc)}\n(end of target on previous line)"
                    )
                    eval_logger.info(f"Request: {str(inst)}")

        # aggregate Instances by LM method requested to get output.
        for instance in task.instances:
            reqtype = instance.request_type
            requests[reqtype].append(instance)

        if lm.world_size > 1:
            instances_rnk = torch.tensor(len(task._instances), device=lm.device)
            gathered_item = (
                lm.accelerator.gather(instances_rnk).cpu().detach().numpy().tolist()
            )

            # compute number of pseudobatches to pad with (FSDP/DDP require even batches among ranks)
            numpad = max(gathered_item) - gathered_item[lm.rank]
            padding_requests[task.OUTPUT_TYPE] += numpad

    ### Run LM on inputs, get all outputs ###
    # execute each type of request
    for reqtype, reqs in requests.items():
        eval_logger.info("Running {} requests".format(reqtype))
        # create `K` copies of each request `req` based off `K = req.repeats`
        cloned_reqs = []
        for req in reqs:
            cloned_reqs.extend([req] * req.repeats)

        if (lm.world_size > 1) and (padding_requests[reqtype] > 0):
            for _ in range(padding_requests[reqtype]):
                cloned_reqs.extend([req] * req.repeats)

        # run requests through model
        resps = getattr(lm, reqtype)(cloned_reqs)

        # put responses from model into a list of length K for each request.
        for x, req in zip(resps, cloned_reqs):
            req.resps.append(x)

        if lm.world_size > 1:
            lm.accelerator.wait_for_everyone()

    ### Postprocess outputs ###
    # TODO: del model here, maybe (idea: allow user to specify device of e.g. reward model separately)
    for task_name, task in task_dict.items():
        if type(task) == tuple:
            group, task = task
            if task is None:
                continue
        task.apply_filters()

    ### Collect values of metrics on all datapoints ###
    vals = collections.defaultdict(list)

    # unpack results and sort back in order and return control to Task
    for task_name, task in task_dict.items():
        if type(task) == tuple:
            group, task = task
            if task is None:
                continue
        # TODO: make it possible to use a different metric per filter
        # iterate over different filters used
        for key in task.instances[0].filtered_resps.keys():
            doc_iterator = (
                itertools.islice(
                    enumerate(task.test_docs()), lm.rank, limit, lm.world_size
                )
                if task.has_test_docs()
                else itertools.islice(
                    enumerate(task.validation_docs()), lm.rank, limit, lm.world_size
                )
            )
            for doc_id, doc in doc_iterator:
                # subset instances to only this document id ; sort by idx
                requests = list(filter(lambda x: x.doc_id == doc_id, task.instances))
                requests.sort(key=lambda x: x.idx)
                metrics = task.process_results(
                    doc, [req.filtered_resps[key] for req in requests]
                )
                if log_samples:
                    target = task.doc_to_target(doc)
                    example = {
                        "doc_id": doc_id,
                        "doc": doc,
                        "target": target,
                        "arguments": [req.args for req in requests],
                        "resps": [req.resps for req in requests],
                        "filtered_resps": [req.filtered_resps[key] for req in requests],
                    }
                    example.update(metrics)
                    samples[task_name].append(example)
                for metric, value in metrics.items():
                    vals[(task_name, key, metric)].append(value)

    if lm.world_size > 1:
        # if multigpu, then gather data across all ranks
        # first gather logged samples across all ranks
        for task_name, task_samples in list(samples.items()):
            full_samples = [None] * lm.world_size
            torch.distributed.all_gather_object(full_samples, task_samples)

            samples[task_name] = list(itertools.chain.from_iterable(full_samples))

        # then collect metrics across all ranks
        vals_torch = collections.defaultdict(list)
        for (task_name, key, metric), items in vals.items():
            numitem = 0
            if type(items[0]) == tuple:
                numitem = len(items[0])

            if isinstance(items[0], (str, list)):
                # handle the string case
                gathered_items = [None] * lm.accelerator.num_processes
                torch.distributed.all_gather_object(gathered_items, items)

                gathered_item = list(itertools.chain.from_iterable(gathered_items))
            else:
                # distributed gather requires all ranks to have same dimensions
                # so we pad out with float32 min value
                pad_value = torch.finfo(torch.float32).min
                metrics_tensor = torch.tensor(items, device=lm.device)

                original_dtype = metrics_tensor.dtype  # store original dtype
                torch_device_tensor = lm.accelerator.pad_across_processes(
                    metrics_tensor.to(torch.float32), pad_index=pad_value
                )
                gathered_item = lm.accelerator.gather(torch_device_tensor)

                if numitem > 0:
                    gathered_filtered = gathered_item[gathered_item[:, 0] != pad_value]
                else:
                    gathered_filtered = gathered_item[gathered_item != pad_value]

                gathered_item = (
                    gathered_filtered.to(original_dtype).cpu().detach().numpy().tolist()
                )
                # reconvert if we were passed a tuple of values
                if numitem > 0:
                    gathered_item = [tuple(g) for g in gathered_item]

            if lm.rank == 0:
                vals_torch[(task_name, key, metric)] = gathered_item

        vals = vals_torch

    if lm.rank == 0:

        ### Get task ordering for correct sample-wide aggregation
        group_to_task = {}
        for group in task_hierarchy.keys():
            if group not in task_order:
                task_order[group] = 0

            if len(task_hierarchy[group]) > 0:
                group_to_task[group] = task_hierarchy[group].copy()

            for task in task_hierarchy[group]:

                if task in task_order:
                    task_order[task] += 1
                else:
                    task_order[task] = 1 + task_order[group]

                if task in task_hierarchy:
                    group_to_task[group].remove(task)
                    group_to_task[group].extend(task_hierarchy[task])

        task_to_group = {}
        for group in group_to_task:
            for task in group_to_task[group]:
                if task in task_to_group:
                    task_to_group[task].append(group)
                else:
                    task_to_group[task] = [group]

        ### Aggregate results over all datapoints ###
        # aggregate results ; run bootstrap CIs
        for (task_name, key, metric), items in vals.items():
            task = task_dict[task_name]
            metric_key = metric + "," + key

            if type(task) == tuple:
                group_name, task = task
            else:
                group_name = None

            agg_fn = task.aggregation()[metric]
            results[task_name][metric_key] = agg_fn(items)
            results[task_name]["samples"] = len(items)

            # hotfix: bleu, chrf, ter seem to be really expensive to bootstrap
            # so we run them less iterations. still looking for a cleaner way to do this
            if bootstrap_iters > 0:
                stderr = lm_eval.api.metrics.stderr_for_metric(
                    metric=task.aggregation()[metric],
                    bootstrap_iters=min(bootstrap_iters, 100)
                    if metric in ["bleu", "chrf", "ter"]
                    else bootstrap_iters,
                )

                if stderr is not None:
                    results[task_name][metric + "_stderr" + "," + key] = stderr(items)

        if bool(results):

            for group, task_list in reversed(task_hierarchy.items()):

                if task_list == []:
                    total_size = results[group]["samples"]
                else:
                    total_size = 0

                    for task in task_list:
                        metrics = results[task]

                        current_size = metrics.pop("samples")
                        # TODO: There should be a way for users
                        #       to toggle between weighted and
                        #       unweighted averaging
                        # For unweighted averaging, use:
                        #     current_size = 1

                        all_stderr = []
                        for metric in [
                            key for key in metrics.keys() if "_stderr" not in key
                        ]:

                            stderr = "_stderr,".join(metric.split(","))
                            stderr_score = results[task][stderr]
                            var_score = stderr_score**2
                            metric_score = results[task][metric]

                            all_stderr.append(stderr)

                            if metric in results[group]:
                                results[group][metric] = (
                                    results[group][metric] * total_size
                                    + metric_score * current_size
                                ) / (total_size + current_size)
                                # $$s_z^2 = \frac{(n-1) s_x^2 + (m-1) s_y^2}{n+m-1} + \frac{nm(\bar x - \bar y)^2}{(n+m)(n+m-1)}.$$
                                results[group][stderr] = (
                                    (total_size - 1) * results[group][stderr]
                                    + (current_size - 1) * var_score
                                ) / (
                                    total_size + current_size - 1
                                ) + total_size * current_size / (
                                    (total_size + current_size)
                                    * (total_size + current_size - 1)
                                ) * (
                                    results[group][metric] - metric_score
                                ) ** 2
                            else:
                                results[group][metric] = metric_score
                                results[group][stderr] = var_score

                        total_size += current_size

                    for stderr in all_stderr:
                        results[group][stderr] = np.sqrt(results[group][stderr])

                results[group]["samples"] = total_size

        def print_tasks(task_hierarchy, task_order, task_version, task_group_alias):

            results_agg = collections.defaultdict(dict)
            groups_agg = collections.defaultdict(dict)
            for group_name, task_list in task_hierarchy.items():

                order = task_order[group_name]
                results_agg[group_name] = results[group_name].copy()
                results_agg[group_name]["tab"] = order

                if (order < max(task_order.values())) and (len(task_list) > 0):
                    groups_agg[group_name] = results[group_name].copy()
                    groups_agg[group_name]["tab"] = order

                if task_list != []:
                    for task in sorted(task_list):
                        if task in task_hierarchy:
                            _task_hierarchy = {task: task_hierarchy[task]}
                        else:
                            _task_hierarchy = {task: []}

                        _results_agg, _groups_agg, task_version = print_tasks(
                            _task_hierarchy, task_order, task_version, task_group_alias
                        )

                        results_agg = {**results_agg, **_results_agg}
                        groups_agg = {**groups_agg, **_groups_agg}

            return results_agg, groups_agg, task_version

        results_agg, groups_agg, versions = print_tasks(
            task_hierarchy, task_order, versions, task_group_alias
        )

<<<<<<< HEAD
        _results_agg = collections.defaultdict(dict)
        _versions = collections.defaultdict(dict)
        _num_fewshot = collections.defaultdict(int)
=======
>>>>>>> bf26d979
        for task in results_agg:
            task_results = results_agg[task]

            if "samples" in task_results:
                task_results.pop("samples")

            tab_string = ""
            if "tab" in task_results:
                tab = task_results.pop("tab")
                tab_string = " " * tab + "- " if tab > 0 else ""

            if task in task_group_alias:
                task_alias = task_group_alias[task]
<<<<<<< HEAD
                _results_agg[tab_string + task_alias] = task_results
                _versions[tab_string + task_alias] = versions[task]
                _num_fewshot[tab_string + task_alias] = num_fewshot[task]
            else:
                _results_agg[tab_string + task] = task_results
                _versions[tab_string + task] = versions[task]
                _num_fewshot[tab_string + task] = num_fewshot[task]
        results_agg = _results_agg
        versions = _versions
        num_fewshot = _num_fewshot
=======
                results_agg[task]["alias"] = tab_string + task_alias
            else:
                results_agg[task]["alias"] = tab_string + task
>>>>>>> bf26d979

        for group in groups_agg:
            group_results = groups_agg[group]

            if "samples" in group_results:
                group_results.pop("samples")

            tab_string = ""
            if "tab" in group_results:
                tab = group_results.pop("tab")
                tab_string = " " * tab + "- " if tab > 0 else ""

            if group in task_group_alias:
                group_alias = task_group_alias[group]
                groups_agg[group]["alias"] = tab_string + group_alias
            else:
                groups_agg[group]["alias"] = tab_string + group

        results_dict = {
            "results": dict(results_agg.items()),
            **({"groups": dict(groups_agg.items())} if bool(groups_agg) else {}),
            "configs": dict(sorted(configs.items())),
            "versions": dict(sorted(versions.items())),
            "n-shot": dict(sorted(num_fewshot.items())),
        }
        if log_samples:
            results_dict["samples"] = dict(samples)

        return results_dict

    else:
        return None<|MERGE_RESOLUTION|>--- conflicted
+++ resolved
@@ -590,12 +590,6 @@
             task_hierarchy, task_order, versions, task_group_alias
         )
 
-<<<<<<< HEAD
-        _results_agg = collections.defaultdict(dict)
-        _versions = collections.defaultdict(dict)
-        _num_fewshot = collections.defaultdict(int)
-=======
->>>>>>> bf26d979
         for task in results_agg:
             task_results = results_agg[task]
 
@@ -609,22 +603,9 @@
 
             if task in task_group_alias:
                 task_alias = task_group_alias[task]
-<<<<<<< HEAD
-                _results_agg[tab_string + task_alias] = task_results
-                _versions[tab_string + task_alias] = versions[task]
-                _num_fewshot[tab_string + task_alias] = num_fewshot[task]
-            else:
-                _results_agg[tab_string + task] = task_results
-                _versions[tab_string + task] = versions[task]
-                _num_fewshot[tab_string + task] = num_fewshot[task]
-        results_agg = _results_agg
-        versions = _versions
-        num_fewshot = _num_fewshot
-=======
                 results_agg[task]["alias"] = tab_string + task_alias
             else:
                 results_agg[task]["alias"] = tab_string + task
->>>>>>> bf26d979
 
         for group in groups_agg:
             group_results = groups_agg[group]
